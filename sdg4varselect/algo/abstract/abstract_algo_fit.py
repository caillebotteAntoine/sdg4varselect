"""
This module defines the `AbstractAlgoFit` class, an abstract base class for implementing algorithms
focused on log-likelihood parameter estimation for various models.

Create by antoine.caillebotte@inrae.fr
"""

import itertools

from datetime import datetime
from abc import ABC, abstractmethod

import jax.numpy as jnp


from sdg4varselect.models.abstract.abstract_model import AbstractModel
from sdg4varselect.exceptions import (
    Sdg4vsException,
    Sdg4vsInfError,
    Sdg4vsNanError,
)
from sdg4varselect.outputs import Sdg4vsResults


class AbstractAlgoFit(ABC):
    """Base class for implementing algorithms with common methods such as parameter initialization,
    iteration management, and results handling.

    Parameters
    ----------
    max_iter : int
        Maximum number of iterations allowed for the algorithm.

    ntry : int
        Number of attempts to retry the algorithm if an error is encountered.

    ntry_max : int
        Maximum number of retry attempts to reset `_ntry` after each algorithm run.

    partial_fit : bool
        Flag to indicate if partial results should be returned if an error occurs.

    save_all : bool
        Flag to control whether intermediate iterations should be retained.

    """

    def __init__(
        self,
        max_iter: int = 5000,
        partial_fit: bool = False,
        save_all: bool = True,
    ):
        self._estimate_average_length = 100
        self._skip_initialization = False
        self._starting_step = 0

        self._max_iter = max_iter - self._estimate_average_length
        self._partial_fit = partial_fit
        self._save_all = save_all

    def get_log_likelihood_kwargs(self, data: dict) -> dict:
        """Return all the needed data for the log likelihood computation

        Parameters
        ----------
        data : any
            The data required for log likelihood computation.

        Returns
        -------
        dict
            A dictionary containing the necessary data for log likelihood computation.
        """
        return data

    # ============================================================== #
    @property
    def skip_initialization(self) -> bool:
        """returns the Flag to control whether the initialization step should be skipped

        Returns
        -------
            boolean Flag to control whether the initialization step should be skipped
        """
        return self._skip_initialization

    @skip_initialization.setter
    def skip_initialization(self, skip_initialization: bool):
        self._skip_initialization = skip_initialization

    @property
    def estimate_average_length(self) -> int:
        """returns the length of the average estimation

        Returns
        -------
            an int equal to the length of the average estimation"""
        return self._estimate_average_length

    @estimate_average_length.setter
    def estimate_average_length(self, estimate_average_length: int):
        self._estimate_average_length = estimate_average_length

    @property
    def max_iter(self) -> int:
        """returns the maximum iteration allowed for this algorithm

        Returns
        -------
            an int equal to the maximum iteration allowed"""
        return self._max_iter + self._estimate_average_length

    @max_iter.setter
    def max_iter(self, max_iter: int):
        self._max_iter = max_iter - self._estimate_average_length

    @property
    def save_all(self) -> bool:
        """returns the Flag to control whether intermediate iterations should be retained

        Returns
        -------
            boolean Flag to control whether intermediate iterations should be retained
        """
        return self._save_all

    @save_all.setter
    def save_all(self, save_all: bool):
        self._save_all = save_all

    # ============================================================== #
    @abstractmethod
    def results_warper(
        self,
        model: type[AbstractModel],
        theta0_reals1d: jnp.ndarray,
        data: dict,
        results: list,
    ) -> Sdg4vsResults:
        """Warp results into Sdg4vsResults object.

        Parameters
        ----------
        model : type[AbstractModel]
            The model used for the fitting.
        theta0_reals1d : jnp.ndarray
            Initial parameters for the model.
        data : dict
           a dict where all additional log_likelihood arguments can be found
        results : list
            The results obtained from the fitting.

        Returns
        -------
        Sdg4vsResults
            An instance of Sdg4vsResults containing the results.
        """
        raise NotImplementedError

    @abstractmethod
    def _initialize_algo(
        self,
        model: type[AbstractModel],
        theta_reals1d: jnp.ndarray,
        freezed_components: jnp.ndarray,
        log_likelihood_kwargs: dict,
    ) -> None:
        """Initialize the algorithm parameters.

        Parameters
        ----------
        model : type[AbstractModel]
            The model used for fitting.
        theta_reals1d : jnp.ndarray
            Initial parameters for the model.
        freezed_components : jnp.ndarray
            boolean array indicating which parameter should not be updated
        log_likelihood_kwargs : dict
            The arguments for computing the log likelihood.
        Raises
        ------
        NotImplementedError
            If the method is not implemented in a subclass.
        """
        raise NotImplementedError

    # ============================================= #
    # === method to be defined in child classes === #
    # ====== to define any type of algorithm ====== #
    # ============================================= #
    @abstractmethod
    def breacking_rules(self, step, one_step_results):
        """Abstract method to determine whether to stop the optimization process.

        This method should be implemented in subclasses to define custom stopping criteria
        for the optimization algorithm.

        Parameters
        ----------
        step : int
            The current iteration step.
        one_step_results : tuple
            The tuple returned by the _algorithm_one_step function

        Returns
        -------
        bool
            True if the stopping conditions are met, otherwise False.

        Raises
        ------
        NotImplementedError
            If the method is not implemented in a subclass.
        """
        raise NotImplementedError

    def _algorithm_one_step(
        self,
        model: type[AbstractModel],
        log_likelihood_kwargs,
        theta_reals1d: jnp.ndarray,
        step: int,
    ):
        """Perform one step of the algorithm.

        Parameters
        ----------
        model : type[AbstractModel]
            the model to be fitted
        log_likelihood_kwargs : dict
            a dict where all additional log_likelihood arguments can be found
        theta_reals1d : jnp.ndarray
            Initial parameters for the model.
        step : int
            The current iteration step.

        Returns
        -------
        tuple
            A tuple containing the updated parameters and any additional arguments.
        """
        raise NotImplementedError

    # ============================================================== #
    # ============================================================== #
    # ============================================================== #
    def algorithm(
        self,
        model: type[AbstractModel],
        log_likelihood_kwargs: dict,
        theta_reals1d: jnp.ndarray,
        freezed_components: jnp.ndarray = None,
    ):
        """Run the iterative algorithm.

        Parameters
        ----------
        model : type[AbstractModel]
            the model to be fitted
        log_likelihood_kwargs : dict
            a dict where all additional log_likelihood arguments can be found
        theta_reals1d : jnp.ndarray
            Initial parameters for the model.
        freezed_components : jnp.ndarray, optional
            boolean array indicating which parameter components should not be updated (default is None).

        Yields
        ------
        tuple
            A tuple containing the current results.
        Raises
        ------
        NotImplementedError
            If the method is not implemented in a subclass.
        """

        for step in itertools.count(self._starting_step):
            chrono = datetime.now()
            try:
                out = self._algorithm_one_step(
                    model, log_likelihood_kwargs, theta_reals1d, step
                )
            except Sdg4vsException as exc:
                yield exc
                break

            theta_reals1d = jnp.where(freezed_components, theta_reals1d, out[0])
            out = (theta_reals1d,) + out[1:]

            one_step_results = out + (datetime.now() - chrono,)
            yield one_step_results

            if self.breacking_rules(step, one_step_results):
                break

    def _check_theta(self, theta):
        """
        Checks the given theta for NaN or infinite values.

        Parameters:
        -----------
        theta : jax.numpy.ndarray
            The array of theta values to be checked.

        Raises:
        -------
        Sdg4vsNanError
            If any value in theta is NaN.
        Sdg4vsInfError
            If any value in theta is infinite.
        """
        if jnp.isnan(theta).any():
            raise Sdg4vsNanError("nan detected in theta0 !")

        if jnp.isinf(theta).any():
            raise Sdg4vsInfError("inf detected in theta0 !")

    def _compute_average_estimation(self, out, out_average):
        """Compute the average estimation from the results.
        Parameters
        ----------
        out : list
            The results obtained from the fitting.
        out_average : list
            The results obtained from the average estimation.
        Returns
        -------
        list
            The updated results with the average estimation.
        """
        while len(out_average) != 0 and isinstance(out_average[-1], Sdg4vsException):
            out_average.pop()  # remove error
        if len(out_average) > 0:
            estim = jnp.array([x[0] for x in out_average]).mean(axis=0)
            out[-1] = (estim,) + out[-1][1:]
        return out

    def _iter_in_algorithm(
        self, model, log_likelihood_kwargs, theta0_reals1d, freezed_components
    ):
        """return the iteration of the algorithm
        Parameters
        ----------
        model : type[AbstractModel]
            the model to be fitted
        log_likelihood_kwargs : dict
            a dict where all additional log_likelihood arguments can be found
        theta0_reals1d : jnp.ndarray
            Initial parameters for the model.
        freezed_components : jnp.ndarray
            boolean array indicating which parameter components should not be updated (default is None).
        Returns
        -------
        iter_algo : iterator
            An iterator for the algorithm.
        """

        iter_algo = itertools.islice(
            self.algorithm(
                model, log_likelihood_kwargs, theta0_reals1d, freezed_components
            ),
            self._max_iter + self._estimate_average_length,
        )  #  creating iterators for efficient looping

        if self._save_all:
            out = []
            for _ in range(self._max_iter):
                out.append(next(iter_algo))
                self._starting_step += 1
        else:
            out = [next(iter_algo), None]
            for _ in range(self._max_iter):
                out[1] = next(iter_algo)
                self._starting_step += 1

        out_average = list(iter_algo)  # remaining iterations
        if self._save_all:
            out = out + out_average

        self._starting_step += len(out_average)
        return out, out_average

    def fit(
        self,
        model: type[AbstractModel],
        data: dict,
        theta0_reals1d: jnp.ndarray,
        freezed_components: jnp.ndarray = None,
    ) -> Sdg4vsResults:
        """Main method, run the algorithm according to model.

        Parameters
        ----------
            model: the model to be fitted
            data: a dict where all additional log_likelihood arguments can be found
            theta0_reals1d: starting value of parameters
            freezed_components:boolean array indicating which parameter should not be updated

        Returns
        -------
        list : Type[Sdg4vsResults]
            Depends on algorithm class
        Raises
        ------
        Sdg4vsNanError
            If NaN values are detected in starting value `theta0_reals1d` or in likelihood_kwargs.
        Sdg4vsInfError
            If Inf values are detected in starting value `theta0_reals1d` or in likelihood_kwargs.
        Sdg4vsException
            If NaN or Inf values are detected in likelihood_kwargs.
        """
        chrono_start = datetime.now()
        self._check_theta(theta0_reals1d)

        if freezed_components is None:
            freezed_components = jnp.zeros(shape=theta0_reals1d.shape, dtype=jnp.bool)

        log_likelihood_kwargs = self.get_log_likelihood_kwargs(data)
        # if _contains_nan_or_inf(log_likelihood_kwargs):
        #     raise Sdg4vsException("nan or inf detected in log_likelihood_kwargs !")
        print(self._skip_initialization)
        if not self._skip_initialization:
            self._initialize_algo(
                model, theta0_reals1d, freezed_components, log_likelihood_kwargs
            )
            self._starting_step = 0

<<<<<<< HEAD
        if not self._skip_initialization:
            self._initialize_algo(
                model, theta0_reals1d, freezed_components, log_likelihood_kwargs
            )
            self._starting_step = 0

=======
>>>>>>> ea279882
        _ntry = 1

        out, out_average = self._iter_in_algorithm(
            model, log_likelihood_kwargs, theta0_reals1d, freezed_components
        )

        flag = out[-1]
        if isinstance(flag, Sdg4vsException):
            _ntry -= 1
            if _ntry > 1:
                print(f"try again because of : {flag}")
                return self.fit(model, data, theta0_reals1d, freezed_components)
            # ie all attempts have failed
            if self._partial_fit:
                print(f"{flag} : partial result returned !")
                while len(out) != 0 and isinstance(out[-1], Sdg4vsException):
                    out.pop()  # remove error
            else:
                raise flag

        # every things is good
        if len(out) == 0:
            print("the result is empty, no iteration has been performed!")
            return out

        out = self._compute_average_estimation(out, out_average)

        out = self.results_warper(model, theta0_reals1d, data, out)
        out.chrono = datetime.now() - chrono_start
        return out<|MERGE_RESOLUTION|>--- conflicted
+++ resolved
@@ -52,6 +52,8 @@
         save_all: bool = True,
     ):
         self._estimate_average_length = 100
+        self._skip_initialization = False
+        self._starting_step = 0
         self._skip_initialization = False
         self._starting_step = 0
 
@@ -381,6 +383,51 @@
         self._starting_step += len(out_average)
         return out, out_average
 
+    def _iter_in_algorithm(
+        self, model, log_likelihood_kwargs, theta0_reals1d, freezed_components
+    ):
+        """return the iteration of the algorithm
+        Parameters
+        ----------
+        model : type[AbstractModel]
+            the model to be fitted
+        log_likelihood_kwargs : dict
+            a dict where all additional log_likelihood arguments can be found
+        theta0_reals1d : jnp.ndarray
+            Initial parameters for the model.
+        freezed_components : jnp.ndarray
+            boolean array indicating which parameter components should not be updated (default is None).
+        Returns
+        -------
+        iter_algo : iterator
+            An iterator for the algorithm.
+        """
+
+        iter_algo = itertools.islice(
+            self.algorithm(
+                model, log_likelihood_kwargs, theta0_reals1d, freezed_components
+            ),
+            self._max_iter + self._estimate_average_length,
+        )  #  creating iterators for efficient looping
+
+        if self._save_all:
+            out = []
+            for _ in range(self._max_iter):
+                out.append(next(iter_algo))
+                self._starting_step += 1
+        else:
+            out = [next(iter_algo), None]
+            for _ in range(self._max_iter):
+                out[1] = next(iter_algo)
+                self._starting_step += 1
+
+        out_average = list(iter_algo)  # remaining iterations
+        if self._save_all:
+            out = out + out_average
+
+        self._starting_step += len(out_average)
+        return out, out_average
+
     def fit(
         self,
         model: type[AbstractModel],
@@ -419,24 +466,18 @@
         log_likelihood_kwargs = self.get_log_likelihood_kwargs(data)
         # if _contains_nan_or_inf(log_likelihood_kwargs):
         #     raise Sdg4vsException("nan or inf detected in log_likelihood_kwargs !")
-        print(self._skip_initialization)
+
         if not self._skip_initialization:
             self._initialize_algo(
                 model, theta0_reals1d, freezed_components, log_likelihood_kwargs
             )
             self._starting_step = 0
 
-<<<<<<< HEAD
-        if not self._skip_initialization:
-            self._initialize_algo(
-                model, theta0_reals1d, freezed_components, log_likelihood_kwargs
-            )
-            self._starting_step = 0
-
-=======
->>>>>>> ea279882
         _ntry = 1
 
+        out, out_average = self._iter_in_algorithm(
+            model, log_likelihood_kwargs, theta0_reals1d, freezed_components
+        )
         out, out_average = self._iter_in_algorithm(
             model, log_likelihood_kwargs, theta0_reals1d, freezed_components
         )
