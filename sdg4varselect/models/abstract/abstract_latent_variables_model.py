"""
This module defines the `AbstractLatentVariablesModel` class, an abstract base for models with latent variables,
as well as several functions for formatting mean values, sampling latent variables, and calculating log-likelihoods.

The `AbstractLatentVariablesModel` class is designed to support models with latent variables, providing properties
and abstract methods that subclasses must implement. It defines required attributes and structure for models that
use latent variables with a Gaussian prior.

Functions in this module include:
- `sample_latent`: Samples from a multivariate normal distribution using provided mean and covariance.
- `log_gaussian_prior_cov`: Computes the log probability of a Gaussian prior with a specified covariance.
- `log_likelihood_marginal`: Computes the marginal log-likelihood for model instances by sampling latent variables.

Create by antoine.caillebotte@inrae.fr
"""

import functools
from typing import Union, Type

from abc import ABC, abstractmethod

from jax import jit
import jax.numpy as jnp
import jax.random as jrd

from sdg4varselect.models.abstract.abstract_model import AbstractModel


def _mean_formatting(mean):
    if isinstance(mean, (tuple, list)):
        return jnp.concatenate(mean)
    return mean


def _sample_latent(prngkey, params, N):
    """
    Generate samples from a multivariate normal distribution using latent mean and covariance.

    Parameters
    ----------
    prngkey : jax.random.PRNGKey
        Random key for reproducibility.
    params : object
        Contains the attributes `mean_latent` and `cov_latent`.
    N : int
        Number of samples to draw.

    Returns
    -------
    jnp.ndarray
        Generated samples with shape `(N, D)`.
    """
    mean = _mean_formatting(params.mean_latent)

    shape = (N,)  # mean.shape[0])

    return jrd.multivariate_normal(
        prngkey, mean=mean, cov=params.cov_latent, shape=shape
    )


@jit
def log_gaussian_prior_cov(
    x: jnp.ndarray, mean: jnp.ndarray, cov: jnp.ndarray
) -> jnp.ndarray:
    """Compute the log probability of a Gaussian prior with covariance matrix.

        sqrt((2pi)^D det(cov)) * exp[-1/2(x-m)^T cov^-1 (x-m)]

    Parameters
    ----------
    x : jnp.ndarray
        Observed data of shape `(N, D)`.
    mean : jnp.ndarray
        Mean of the latent variables with shape `(D,)`.
    cov : jnp.ndarray
        Covariance matrix of the latent variables with shape `(D, D)`.

    Returns
    -------
    jnp.ndarray
        Log probability values of shape `(N,)`.
    """
    N, D = x.shape
    assert mean.shape == (D,)
    assert cov.shape == (D, D)

    x_sub_mean = x - mean

    out = (
        jnp.linalg.slogdet(cov)[1]  # log du det
        + D * jnp.log(2 * jnp.pi)
        + ((x_sub_mean @ jnp.linalg.inv(cov)) * x_sub_mean).sum(axis=1)
    )

    assert out.shape == (N,)
    return -out / 2


class AbstractLatentVariablesModel(ABC):
    """Abstract class for models with latent variables.

    Defines essential attributes for latent variables, including their names and sizes.
    Subclasses should specify methods for computing likelihoods with and without priors.

    latent variables parameter must be named mean_latent and cov_latent.

    Latent variables must be arranged in a precise order:
        those with a zero mean, then those with a non-zero mean.
    All latent variables are defined with a variance and covariance defined in
    cov_latent as follows:

    -   cov_latent must have a Matrix parametrization type.
        cov_latent will have a shape (D,D).

    -   mean_latent can be Scalar parametrization of Shape (1,),
        Tuple or Namedtuple of Scalar parametrization.

        mean_latent shape can't exceed (D,)

    Attributes
    ----------
    _latent_variables_name : list of str
        Names of latent variables.
    _latent_variables_size : int
        Size of latent variables.
    """

    def __init__(self, me_name: list[str], me_size=int):
        self._latent_variables_name = me_name
        self._latent_variables_size = me_size

    @property
    def latent_variables_name(self):
        """list of str: Names of latent variables."""
        return self._latent_variables_name

    @property
    def latent_variables_size(self):
        """int: Size of latent variables."""
        return self._latent_variables_size

    @functools.partial(jit, static_argnums=0)
    def mean_and_cov_latent(self, params):
        """
        Get mean and covariance of latent variables.

        Parameters
        ----------
        params : object
            Contains attributes `mean_latent` and `cov_latent`.

        Returns
        -------
        tuple of jnp.ndarray
            Tuple containing covariance matrix and formatted mean vector.
        """
        mean = _mean_formatting(params.mean_latent)
        if len(mean.shape) > 1 and mean.shape[1] == 1:
            mean = mean[:, 0]
        assert len(mean.shape) == 1

        cov = params.cov_latent

        z = jnp.zeros(shape=(cov.shape[0] - mean.shape[0],))
        mean = jnp.concatenate([z, mean])
        return cov, mean

    def latent_variables_data(self, params, name):
        """
        Retrieve data of a specific latent variable.

        Parameters
        ----------
        params : object
            Contains `mean_latent` and `cov_latent`.
        name : str
            Name of the latent variable.

        Returns
        -------
        dict
            Dictionary with `size` and `mean` of the latent variable.
        """
        i = self._latent_variables_name.index(name)
        _, mean = self.mean_and_cov_latent(params)

        return {
            "size": self._latent_variables_size,
            "mean": float(mean[i]),
        }

    # ============================================================== #
    @functools.partial(jit, static_argnums=0)
    def only_prior(self, params, **kwargs) -> jnp.ndarray:
        """
        Compute log-likelihood with only the Gaussian prior.

        Parameters
        ----------
        params : object
            Contains attributes `mean_latent` and `cov_latent`.
        **kwargs : dict
            additional data to be pass to the log-likelihood

        Returns
        -------
        jnp.ndarray
            Log-likelihood with only the Gaussian prior.
        """
        data = [kwargs[name] for name in self._latent_variables_name]
        # cov, mean = self.mean_and_cov_latent(params)

        return log_gaussian_prior_cov(
            x=jnp.array(data).T,
            mean=_mean_formatting(params.mean_latent),
            cov=params.cov_latent,
        )

    @abstractmethod
    def log_likelihood_only_prior(self, theta_reals1d, **kwargs) -> jnp.ndarray:
        """Compute log-likelihood with only the Gaussian prior.

        Parameters
        ----------
        theta_reals1d : jnp.ndarray
            Parameters used to the log-likelihood computation.
        **kwargs : dict
            a dict where all additional log_likelihood arguments can be found.

        Returns
        -------
        jnp.ndarray
            Log-likelihood values with only the Gaussian prior.

        Raises
        ------
        NotImplementedError
            If the method is not implemented in a subclass.
        """
        raise NotImplementedError

    @abstractmethod
    def log_likelihood_without_prior(self, theta_reals1d, **kwargs) -> jnp.ndarray:
        """Compute the log-likelihood without Gaussian prior.

        Parameters
        ----------
        theta_reals1d : jnp.ndarray
            Parameters used to the log-likelihood computation.
        **kwargs : dict
            Additional keyword arguments used in the mixed_effect_function

        Returns
        -------
        jnp.ndarray
            Log-likelihood values for each individual without Gaussian prior.

        Raises
        ------
        NotImplementedError
            If the method is not implemented in a subclass.
        """
        raise NotImplementedError

    # ============================================================== #
    def sample(self, params_star, prngkey) -> tuple[dict, dict]:
        """Sample latent variables for the model sampling

        Parameters
        ----------
        params_star : object
            parameter used to sample the latent variables
        prngkey : jax.random.PRNGKey
            A PRNG key, consumable by random functions used to sample randomly the latent variables

        Returns
        -------
        tuple[dict, dict]
            A tuple containing:
                - dict: empty by default.
                - dict: Simulated latent variables.
        """
        key, prngkey = jrd.split(prngkey, num=2)

        D = len(self.latent_variables_name)
        assert len(params_star.mean_latent) == D

        sim_latent = _sample_latent(
            key, params_star, N=self.latent_variables_size
        )  # jnp.array shape ?= (N,D)

        sim = dict(
            zip(
                self.latent_variables_name,
                [sim_latent[:, i] for i in range(D)],
            )
        )

        return {}, sim


@functools.partial(jit, static_argnums=0)
def _new_likelihood(
    model: Union[Type[AbstractModel], Type[AbstractLatentVariablesModel]],
    sample_key,
    data,
    theta_reals1d: jnp.ndarray,
) -> jnp.ndarray:
    """Compute likelihood for a model instance.

    Parameters
    ----------
    model : Union[Type[AbstractModel], Type[AbstractLatentVariablesModel]]
        Model instance.
    sample_key : jax.random.PRNGKey
        A PRNG key, consumable by random functions used to sample latent variables.
    data : dict
        a dict where all additional log_likelihood arguments can be found.
    theta_reals1d : jnp.ndarray
        Parameters passed to the log-likelihood function.

    Returns
    -------
    jnp.ndarray
        Computed likelihood.
    """

    params = model.parametrization.reals1d_to_params(theta_reals1d)
    sim_latent = _sample_latent(sample_key, params=params, N=model.N)

    var_lat_sample = dict(
        zip(
            model.latent_variables_name,
            [sim_latent[:, i] for i in range(sim_latent.shape[1])],
        )
    )

    return jnp.exp(
        model.log_likelihood_without_prior(
            theta_reals1d, **data, **var_lat_sample
        )  # log(f(Y|phi_sim)) ; shape = (N,)
    )  # f(Y|phi_sim) ; shape = (N,)


def log_likelihood_marginal(
    model: Union[Type[AbstractModel], Type[AbstractLatentVariablesModel]],
    prngkey,
    data: dict,
    theta_reals1d: jnp.ndarray,
    size=1000,
) -> jnp.ndarray:
    """
    Compute the marginal log-likelihood.

    Parameters
    ----------
    model : Union[Type[AbstractModel], Type[AbstractLatentVariablesModel]]
        Model instance.
    prngkey : jax.random.PRNGKey
        A PRNG key, consumable by random functions used to sample latent variables.
    data : dict
        a dict where all additional log_likelihood arguments can be found.
    theta_reals1d : jnp.ndarray
        Parameters passed to the log-likelihood function.
    size : int, optional
        Number of simulations for marginalization, by default 1000.

    Returns
    -------
    jnp.ndarray
        Marginal log-likelihood.
    """

    out = []
    for _ in range(size):
        prngkey, sample_key = jrd.split(prngkey, 2)
        out.append(_new_likelihood(model, sample_key, data, theta_reals1d))

    # return jnp.log((jnp.array(out) / len(out)).sum(axis=0)).sum()

    value = jnp.log((jnp.array(out) / len(out)).sum(axis=0)).sum()
    value_old = jnp.log((jnp.array(out[:-2]) / len(out[:-2])).sum(axis=0)).sum()

    n_simu = len(out)
<<<<<<< HEAD
    while n_simu < size * 2 and (abs(value / value_old - 1.0) >= 1e-2).all():
=======
    while n_simu < size * 2 and (abs(value - value_old) >= 1e-1).all():
>>>>>>> c92af286
        print(abs(value - value_old))
        for _ in range(100):
            n_simu += 1
            prngkey, sample_key = jrd.split(prngkey, 2)
            out.append(_new_likelihood(model, sample_key, data, theta_reals1d))
            value_old = value
            value = jnp.log((jnp.array(out) / len(out)).sum(axis=0)).sum()

    return value<|MERGE_RESOLUTION|>--- conflicted
+++ resolved
@@ -383,11 +383,7 @@
     value_old = jnp.log((jnp.array(out[:-2]) / len(out[:-2])).sum(axis=0)).sum()
 
     n_simu = len(out)
-<<<<<<< HEAD
     while n_simu < size * 2 and (abs(value / value_old - 1.0) >= 1e-2).all():
-=======
-    while n_simu < size * 2 and (abs(value - value_old) >= 1e-1).all():
->>>>>>> c92af286
         print(abs(value - value_old))
         for _ in range(100):
             n_simu += 1
